--- conflicted
+++ resolved
@@ -518,7 +518,6 @@
     ent_login = response.url
 
     cookies = requests.utils.cookiejar_from_dict(requests.utils.dict_from_cookiejar(session.cookies))
-<<<<<<< HEAD
     
     payload = {
     'j_username': username,
@@ -527,11 +526,6 @@
     }
     response = session.post(ent_login, headers=HEADERS, data=payload, cookies=cookies)
     
-=======
-
-    response = session.post(ent_login, headers=headers, data=payload, cookies=cookies)
-
->>>>>>> ce457ab9
     soup = BeautifulSoup(response.content, 'html.parser')
 
     payload = {
@@ -606,52 +600,25 @@
     cookies : cookies
         returns the ent session cookies
     """
-<<<<<<< HEAD
-    # ENT Connection
-    session = requests.Session()
-=======
-
-    # Required Headers
-    headers = {
-        'connection': 'keep-alive',
-        'User-Agent': 'Mozilla/5.0 (X11; Ubuntu; Linux x86_64; rv:73.0) Gecko/20100101 Firefox/73.0'}
-
->>>>>>> ce457ab9
+    # ENT Connection
+    session = requests.Session()
+
     payload = {
         'email': username,
         'password': password
     }
-<<<<<<< HEAD
     response = session.post(url, headers=HEADERS, data=payload)
-=======
-
-    # ENT Connection
-    session = requests.Session()
-    response = session.post(url, headers=headers, data=payload)
->>>>>>> ce457ab9
 
     return requests.utils.cookiejar_from_dict(requests.utils.dict_from_cookiejar(session.cookies))
 
 
 def ent_essonne(username: str, password: str):
-<<<<<<< HEAD
-    return ent('https://www.moncollege-ent.essonne.fr/auth/login', username, password)
+    return open_ent_ng('https://www.moncollege-ent.essonne.fr/auth/login', username, password)
 
 
 def ent_hdf(username: str, password: str):
-    return ent('https://enthdf.fr/auth/login', username, password)
+    return open_ent_ng('https://enthdf.fr/auth/login', username, password)
 
 
 def ile_de_france(username: str, password: str):
-    return ent('https://ent.iledefrance.fr/auth/login?callback=https%3A%2F%2Fent.iledefrance.fr%2F', username, password)
-=======
-    return open_ent_ng("https://www.moncollege-ent.essonne.fr/auth/login", username, password)
-
-
-def ent_hdf(username: str, password: str):
-    return open_ent_ng("https://enthdf.fr/auth/login", username, password)
-
-
-def ile_de_france(username: str, password: str):
-    return open_ent_ng("https://ent.iledefrance.fr/auth/login?callback=https%3A%2F%2Fent.iledefrance.fr%2F", username, password)
->>>>>>> ce457ab9
+    return open_ent_ng('https://ent.iledefrance.fr/auth/login?callback=https%3A%2F%2Fent.iledefrance.fr%2F', username, password)