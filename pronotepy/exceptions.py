from typing import Tuple


class PronoteAPIError(Exception):
    """
    Base exception for any pronote api errors
    """

    def __init__(
        self,
        *args: object,
        pronote_error_code: int = None,
        pronote_error_msg: str = None
    ) -> None:
        super().__init__(*args)
        self.pronote_error_code = pronote_error_code
        self.pronote_error_msg = pronote_error_msg


class CryptoError(PronoteAPIError):
    """Exception for known errors in the cryptography."""

    pass


class ExpiredObject(PronoteAPIError):
    """Raised when pronote returns error 22. (unknown object reference)"""

    pass


class ChildNotFound(PronoteAPIError):
    """Child with this name was not found."""

    pass


class DataError(Exception):
    """
    Base exception for any errors made by creating or manipulating data classes.
    """

    pass


class ParsingError(DataError):
    """Bad json"""

    def __init__(self, message: str, json_dict: dict, path: Tuple[str, ...]):
        super().__init__(message)
        self.json_dict = json_dict
        self.path = path


class ICalExportError(PronoteAPIError):
    """Error while exporting ICal. Pronote did not return token"""

    pass


class DateParsingError(PronoteAPIError):
    """Bad date string"""

    def __init__(self, message: str, date_string: str):
        super().__init__(message)
        self.date_string = date_string


<<<<<<< HEAD
class ENTLoginError(PronoteAPIError):
    """Error whil login with ENT"""
=======
class UnsupportedOperation(PronoteAPIError):
    """The PRONOTE server does not have the functionality"""

>>>>>>> 50617b96
    pass<|MERGE_RESOLUTION|>--- conflicted
+++ resolved
@@ -66,12 +66,13 @@
         self.date_string = date_string
 
 
-<<<<<<< HEAD
 class ENTLoginError(PronoteAPIError):
     """Error whil login with ENT"""
-=======
+    
+    pass
+
+
 class UnsupportedOperation(PronoteAPIError):
     """The PRONOTE server does not have the functionality"""
 
->>>>>>> 50617b96
     pass